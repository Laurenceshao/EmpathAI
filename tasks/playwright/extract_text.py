from tasks.playwright.base import BaseBrowser
from typing import List, Any
from tasks.playwright.utils import (
    get_current_page,
)
from pydantic import model_validator
from urllib.parse import urlparse


class ExtractText(BaseBrowser):
<<<<<<< HEAD
  name: str = "extract_text"
  chat_name: str = "ExtractText"
  description: str = (
    "Extract all the text on the current webpage"     
  )
  dependencies: List[str] = ["navigate"]
  inputs: List[str] = ["url to navigate to"]
  outputs: List[str] = []
  output_type: bool = False

  @model_validator(mode="before")
  def check_acheck_bs_importrgs(cls, values: dict) -> dict:
    """Check that the arguments are valid."""
    try:
      from bs4 import BeautifulSoup  # noqa: F401    
    except ImportError:
      raise ImportError(
        "The 'beautifulsoup4' package is required to use this tool."
        " Please install it with 'pip install beautifulsoup4'."
      )
    
    try:
      import lxml  # noqa: F401    
    except ImportError:
      raise ImportError(
        "The 'lxml' package is required to use this tool."
        " Please install it with 'pip install lxml'."
      )
    return values

  def validate_url(self, url):
    parsed_url = urlparse(url)
    if parsed_url.scheme not in ("http", "https"):
        raise ValueError("URL scheme must be 'http' or 'https'")
    return url

  def _execute(
    self,
    inputs: List[Any],
  ) -> str:    
    from bs4 import BeautifulSoup
    self.validate_url(inputs[0].strip())

    if self.sync_browser is None:
      raise ValueError(f"Synchronous browser not provided to {self.name}")
    
    page = get_current_page(self.sync_browser)
    response = page.goto(inputs[0])
    status = response.status if response else "unknown"

    if status == 200:
      html_content = page.content()
      # Parse the HTML content with BeautifulSoup
      soup = BeautifulSoup(html_content, "lxml")

      return " ".join(text for text in soup.stripped_strings)
    else:
      return "Error extracting text. The url is wrong. Try again."

  def explain(
        self,
      ) -> str:
    return (
      "This task returns the ulr of the current page."
    )
=======
    """
    **Description:** 

        This task extracts all the text from the current webpage.
    """
    name: str = "extract_text"
    chat_name: str = "ExtractText"
    description: str = (
        "Extract all the text on the current webpage"
    )
    dependencies: List[str] = ["navigate"]
    inputs: List[str] = ["url to navigate to"]
    outputs: List[str] = []
    output_type: bool = False

    @model_validator(mode="before")
    def check_acheck_bs_importrgs(cls, values: dict) -> dict:
        """
            Check that the arguments are valid.

        Args:
            values (Dict): The current attribute values.
        Return:
            Dict: The updated attribute values.
        Raise:
            ImportError: If 'beautifulsoup4' or 'lxml' packages are not installed.

        """

        try:
            from bs4 import BeautifulSoup  # noqa: F401
        except ImportError:
            raise ImportError(
                "The 'beautifulsoup4' package is required to use this tool."
                " Please install it with 'pip install beautifulsoup4'."
            )

        try:
            import lxml  # noqa: F401
        except ImportError:
            raise ImportError(
                "The 'lxml' package is required to use this tool."
                " Please install it with 'pip install lxml'."
            )
        return values

    def validate_url(self, url):
        """
            This method validates a given URL by checking if its scheme is either 'http' or 'https'.

        Args:
            url (str): The URL to be validated.
        Return:
            str: The validated URL.
        Raise:
            ValueError: If the URL scheme is not 'http' or 'https'.


        """

        parsed_url = urlparse(url)
        if parsed_url.scheme not in ("http", "https"):
            raise ValueError("URL scheme must be 'http' or 'https'")
        return url

    def execute(
            self,
            input: str,
    ) -> str:
        """
            Execute the ExtractText task.

        Args:
            input (str): The input parameter for the task.
        Return:
            str: The extracted text from the current webpage.
        Raise:
            ValueError: If the synchronous browser is not provided.

        """

        from bs4 import BeautifulSoup

        inputs = self.parse_input(input)
        self.validate_url(inputs[0].strip())

        if self.sync_browser is None:
            raise ValueError(f"Synchronous browser not provided to {self.name}")

        page = get_current_page(self.sync_browser)
        response = page.goto(inputs[0])
        status = response.status if response else "unknown"

        if status == 200:
            html_content = page.content()
            # Parse the HTML content with BeautifulSoup
            soup = BeautifulSoup(html_content, "lxml")

            return " ".join(text for text in soup.stripped_strings)
        else:
            return "Error extracting text. The url is wrong. Try again."

    def explain(
            self,
    ) -> str:
        """
            Explain the ExtractText task.

        Return:
            str: A brief explanation of the ExtractText task.


        """

        return (
            "This task returns the ulr of the current page."
        )
>>>>>>> 7d76ad7b
<|MERGE_RESOLUTION|>--- conflicted
+++ resolved
@@ -8,73 +8,6 @@
 
 
 class ExtractText(BaseBrowser):
-<<<<<<< HEAD
-  name: str = "extract_text"
-  chat_name: str = "ExtractText"
-  description: str = (
-    "Extract all the text on the current webpage"     
-  )
-  dependencies: List[str] = ["navigate"]
-  inputs: List[str] = ["url to navigate to"]
-  outputs: List[str] = []
-  output_type: bool = False
-
-  @model_validator(mode="before")
-  def check_acheck_bs_importrgs(cls, values: dict) -> dict:
-    """Check that the arguments are valid."""
-    try:
-      from bs4 import BeautifulSoup  # noqa: F401    
-    except ImportError:
-      raise ImportError(
-        "The 'beautifulsoup4' package is required to use this tool."
-        " Please install it with 'pip install beautifulsoup4'."
-      )
-    
-    try:
-      import lxml  # noqa: F401    
-    except ImportError:
-      raise ImportError(
-        "The 'lxml' package is required to use this tool."
-        " Please install it with 'pip install lxml'."
-      )
-    return values
-
-  def validate_url(self, url):
-    parsed_url = urlparse(url)
-    if parsed_url.scheme not in ("http", "https"):
-        raise ValueError("URL scheme must be 'http' or 'https'")
-    return url
-
-  def _execute(
-    self,
-    inputs: List[Any],
-  ) -> str:    
-    from bs4 import BeautifulSoup
-    self.validate_url(inputs[0].strip())
-
-    if self.sync_browser is None:
-      raise ValueError(f"Synchronous browser not provided to {self.name}")
-    
-    page = get_current_page(self.sync_browser)
-    response = page.goto(inputs[0])
-    status = response.status if response else "unknown"
-
-    if status == 200:
-      html_content = page.content()
-      # Parse the HTML content with BeautifulSoup
-      soup = BeautifulSoup(html_content, "lxml")
-
-      return " ".join(text for text in soup.stripped_strings)
-    else:
-      return "Error extracting text. The url is wrong. Try again."
-
-  def explain(
-        self,
-      ) -> str:
-    return (
-      "This task returns the ulr of the current page."
-    )
-=======
     """
     **Description:** 
 
@@ -140,9 +73,9 @@
             raise ValueError("URL scheme must be 'http' or 'https'")
         return url
 
-    def execute(
-            self,
-            input: str,
+    def _execute(
+        self,
+        inputs: List[Any],
     ) -> str:
         """
             Execute the ExtractText task.
@@ -155,10 +88,7 @@
             ValueError: If the synchronous browser is not provided.
 
         """
-
         from bs4 import BeautifulSoup
-
-        inputs = self.parse_input(input)
         self.validate_url(inputs[0].strip())
 
         if self.sync_browser is None:
@@ -191,5 +121,4 @@
 
         return (
             "This task returns the ulr of the current page."
-        )
->>>>>>> 7d76ad7b
+        )