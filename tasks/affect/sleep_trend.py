<<<<<<< HEAD
'''
Affect - Sleep Average
'''

from typing import List, Any
import os
from tasks.affect.base import Affect


class SleepTrend(Affect):
    name: str = "affect_sleep_trend"
    chat_name: str = "AffectSleepTrend"
    description: str = "Return the sleep trend (i.e., variation or slope) between start date and end date"
    dependencies: List[str] = []
    inputs: List[str] = ["user ID in string. It can be refered as user, patient, individual, etc. Start with 'par_' following with a number (e.g., 'par_1').",
                         "start date of the sleep data in string with the following format: '%Y-%m-%d'",
                         "end date of the sleep data in string with the following format: '%Y-%m-%d'"]
    outputs: List[str] = ["Trend of total_sleep_time (slope of the fitted line). total_sleep_time (in minutes) is Total amount of sleep (a.k.a. sleep duration) registered during the sleep period.",
                          "Trend of awake_duration (slope of the fitted line). awake_duration (in minutes) is the total amount of awake time registered during the sleep period.",
                          "Trend of light_sleep_duration (slope of the fitted line). light_sleep_duration (in minutes) is the total amount of light (N1 or N2) sleep registered during the sleep period.",
                          "Trend of rem_sleep_duration (slope of the fitted line). rem_sleep_duration (in minutes) is the total amount of REM sleep registered during the sleep period.",
                          "Trend of deep_sleep_duration (slope of the fitted line). deep_sleep_duration (in minutes) is the total amount of deep (N3) sleep registered during the sleep period.",
                          "Trend of sleep_onset_latency (slope of the fitted line). sleep_onset_latency (in minutes) is the detected latency from bedtime_start to the beginning of the first five minutes of persistent sleep.",
                          "Trend of midpoint_time_of_sleep (slope of the fitted line). midpoint_time_of_sleep (in minutes) is the time from the start of sleep to the midpoint of sleep. The midpoint ignores awake periods.",
                          "Trend of sleep_efficiency (slope of the fitted line). sleep_efficiency is the percentage of the sleep period spent asleep (100% * sleep duration / time in bed).",
                          "Trend of average_heart_rate (slope of the fitted line). average_heart_rate is the average heart rate registered during the sleep period.",
                          "Trend of minimum_heart_rate (slope of the fitted line). minimum_heart_rate is the lowest heart rate (5 minutes sliding average) registered during the sleep period.",
                          "Trend of rmssd (slope of the fitted line). rmssd is the average Root Mean Square of Successive Differences (RMSSD) registered during the sleep period.",
                          "Trend of average_breathing_rate (slope of the fitted line). average_breathing_rate is the average breathing rate registered during the sleep period.",
                          "Trend of temperature_variation (slope of the fitted line). temperature_variation is the skin temperature deviation from the long-term temperature average."]
    #False if the output should directly passed back to the planner.
    #True if it should be stored in datapipe
    output_type: bool = False
    #
    file_name: str = 'sleep.csv'
    device_name: str = 'oura'
    local_dir: str = 'data/affect'
    columns_to_keep: List[str] = ['date', 'total', 'awake', 'light', 'rem', 'deep',
                                  'onset_latency', 'midpoint_time',
                                  'efficiency', 'hr_average',
                                  'hr_lowest', 'rmssd', 'breath_average',
                                  'temperature_delta']
    columns_revised: List[str] = ['date', 'total_sleep_time', 'awake_duration', 'light_sleep_duration',
                                  'rem_sleep_duration', 'deep_sleep_duration',
                                  'sleep_onset_latency', 'midpoint_time_of_sleep',
                                  'sleep_efficiency', 'average_heart_rate',
                                  'minimum_heart_rate', 'rmssd', 'average_breathing_rate',
                                  'temperature_variation']
    variables_in_seconds: List[str] = ['total_sleep_time', 'awake_duration', 'light_sleep_duration',
                                       'rem_sleep_duration', 'deep_sleep_duration',
                                       'sleep_onset_latency', 'midpoint_time_of_sleep']


    def _execute(
        self,
        inputs: List[Any],
    ) -> str:
        #checking
        user_id = inputs[0].strip()
        full_dir = os.path.join(self.local_dir, user_id, self.device_name)
        df = self._get_data(
            local_dir=full_dir,
            file_name=self.file_name,
            start_date=inputs[1].strip(),
            end_date=inputs[2].strip(),
            )
        df = df.loc[:, self.columns_to_keep]
        df.columns = self.columns_revised
        df_out = self._calculate_slope(df)
        df_out = self._convert_seconds_to_minutes(df_out, self.variables_in_seconds)
        df_out = df_out.round(2)
        return self._dataframe_to_string_output(df_out)
=======
'''
Affect - Sleep Average
'''

from typing import List
import os
from tasks.affect.base import Affect


class SleepTrend(Affect):
    name: str = "affect_sleep_trend"
    chat_name: str = "AffectSleepTrend"
    description: str = "Return the sleep trend (i.e., variation or slope) between start date and end date"
    dependencies: List[str] = []
    inputs: List[str] = ["user ID in string. It can be refered as user, patient, individual, etc. Start with 'par_' following with a number (e.g., 'par_1').",
                         "start date of the sleep data in string with the following format: '%Y-%m-%d'",
                         "end date of the sleep data in string with the following format: '%Y-%m-%d'"]
    outputs: List[str] = ["Trend of total_sleep_time (slope of the fitted line). total_sleep_time (in minutes) is Total amount of sleep (a.k.a. sleep duration) registered during the sleep period.",
                          "Trend of awake_duration (slope of the fitted line). awake_duration (in minutes) is the total amount of awake time registered during the sleep period.",
                          "Trend of light_sleep_duration (slope of the fitted line). light_sleep_duration (in minutes) is the total amount of light (N1 or N2) sleep registered during the sleep period.",
                          "Trend of rem_sleep_duration (slope of the fitted line). rem_sleep_duration (in minutes) is the total amount of REM sleep registered during the sleep period.",
                          "Trend of deep_sleep_duration (slope of the fitted line). deep_sleep_duration (in minutes) is the total amount of deep (N3) sleep registered during the sleep period.",
                          "Trend of sleep_onset_latency (slope of the fitted line). sleep_onset_latency (in minutes) is the detected latency from bedtime_start to the beginning of the first five minutes of persistent sleep.",
                          "Trend of midpoint_time_of_sleep (slope of the fitted line). midpoint_time_of_sleep (in minutes) is the time from the start of sleep to the midpoint of sleep. The midpoint ignores awake periods.",
                          "Trend of sleep_efficiency (slope of the fitted line). sleep_efficiency is the percentage of the sleep period spent asleep (100% * sleep duration / time in bed).",
                          "Trend of average_heart_rate (slope of the fitted line). average_heart_rate is the average heart rate registered during the sleep period.",
                          "Trend of minimum_heart_rate (slope of the fitted line). minimum_heart_rate is the lowest heart rate (5 minutes sliding average) registered during the sleep period.",
                          "Trend of rmssd (slope of the fitted line). rmssd is the average Root Mean Square of Successive Differences (RMSSD) registered during the sleep period.",
                          "Trend of average_breathing_rate (slope of the fitted line). average_breathing_rate is the average breathing rate registered during the sleep period.",
                          "Trend of temperature_variation (slope of the fitted line). temperature_variation is the skin temperature deviation from the long-term temperature average."]
    #False if the output should directly passed back to the planner.
    #True if it should be stored in datapipe
    output_type: bool = False
    #
    file_name: str = 'sleep.csv'
    device_name: str = 'oura'
    local_dir: str = 'data/affect'
    columns_to_keep: List[str] = ['date', 'total', 'awake', 'light', 'rem', 'deep',
                                  'onset_latency', 'midpoint_time',
                                  'efficiency', 'hr_average',
                                  'hr_lowest', 'rmssd', 'breath_average',
                                  'temperature_delta']
    columns_revised: List[str] = ['date', 'total_sleep_time', 'awake_duration', 'light_sleep_duration',
                                  'rem_sleep_duration', 'deep_sleep_duration',
                                  'sleep_onset_latency', 'midpoint_time_of_sleep',
                                  'sleep_efficiency', 'average_heart_rate',
                                  'minimum_heart_rate', 'rmssd', 'average_breathing_rate',
                                  'temperature_variation']
    variables_in_seconds: List[str] = ['total_sleep_time', 'awake_duration', 'light_sleep_duration',
                                       'rem_sleep_duration', 'deep_sleep_duration',
                                       'sleep_onset_latency', 'midpoint_time_of_sleep']


    def execute(
        self,
        input: str,
    ) -> str:
        inputs = self.parse_input(input)
        #checking
        user_id = inputs[0].strip()
        full_dir = os.path.join(self.local_dir, user_id, self.device_name)
        df = self._get_data(
            local_dir=full_dir,
            file_name=self.file_name,
            start_date=inputs[1].strip(),
            end_date=inputs[2].strip(),
            )
        df = df.loc[:, self.columns_to_keep]
        df.columns = self.columns_revised
        df_out = self._calculate_slope(df)
        df_out = self._convert_seconds_to_minutes(df_out, self.variables_in_seconds)
        df_out = df_out.round(2)
        return self._dataframe_to_string_output(df_out)
>>>>>>> 46b52c3a
<|MERGE_RESOLUTION|>--- conflicted
+++ resolved
@@ -1,4 +1,3 @@
-<<<<<<< HEAD
 '''
 Affect - Sleep Average
 '''
@@ -56,7 +55,6 @@
         self,
         inputs: List[Any],
     ) -> str:
-        #checking
         user_id = inputs[0].strip()
         full_dir = os.path.join(self.local_dir, user_id, self.device_name)
         df = self._get_data(
@@ -70,79 +68,4 @@
         df_out = self._calculate_slope(df)
         df_out = self._convert_seconds_to_minutes(df_out, self.variables_in_seconds)
         df_out = df_out.round(2)
-        return self._dataframe_to_string_output(df_out)
-=======
-'''
-Affect - Sleep Average
-'''
-
-from typing import List
-import os
-from tasks.affect.base import Affect
-
-
-class SleepTrend(Affect):
-    name: str = "affect_sleep_trend"
-    chat_name: str = "AffectSleepTrend"
-    description: str = "Return the sleep trend (i.e., variation or slope) between start date and end date"
-    dependencies: List[str] = []
-    inputs: List[str] = ["user ID in string. It can be refered as user, patient, individual, etc. Start with 'par_' following with a number (e.g., 'par_1').",
-                         "start date of the sleep data in string with the following format: '%Y-%m-%d'",
-                         "end date of the sleep data in string with the following format: '%Y-%m-%d'"]
-    outputs: List[str] = ["Trend of total_sleep_time (slope of the fitted line). total_sleep_time (in minutes) is Total amount of sleep (a.k.a. sleep duration) registered during the sleep period.",
-                          "Trend of awake_duration (slope of the fitted line). awake_duration (in minutes) is the total amount of awake time registered during the sleep period.",
-                          "Trend of light_sleep_duration (slope of the fitted line). light_sleep_duration (in minutes) is the total amount of light (N1 or N2) sleep registered during the sleep period.",
-                          "Trend of rem_sleep_duration (slope of the fitted line). rem_sleep_duration (in minutes) is the total amount of REM sleep registered during the sleep period.",
-                          "Trend of deep_sleep_duration (slope of the fitted line). deep_sleep_duration (in minutes) is the total amount of deep (N3) sleep registered during the sleep period.",
-                          "Trend of sleep_onset_latency (slope of the fitted line). sleep_onset_latency (in minutes) is the detected latency from bedtime_start to the beginning of the first five minutes of persistent sleep.",
-                          "Trend of midpoint_time_of_sleep (slope of the fitted line). midpoint_time_of_sleep (in minutes) is the time from the start of sleep to the midpoint of sleep. The midpoint ignores awake periods.",
-                          "Trend of sleep_efficiency (slope of the fitted line). sleep_efficiency is the percentage of the sleep period spent asleep (100% * sleep duration / time in bed).",
-                          "Trend of average_heart_rate (slope of the fitted line). average_heart_rate is the average heart rate registered during the sleep period.",
-                          "Trend of minimum_heart_rate (slope of the fitted line). minimum_heart_rate is the lowest heart rate (5 minutes sliding average) registered during the sleep period.",
-                          "Trend of rmssd (slope of the fitted line). rmssd is the average Root Mean Square of Successive Differences (RMSSD) registered during the sleep period.",
-                          "Trend of average_breathing_rate (slope of the fitted line). average_breathing_rate is the average breathing rate registered during the sleep period.",
-                          "Trend of temperature_variation (slope of the fitted line). temperature_variation is the skin temperature deviation from the long-term temperature average."]
-    #False if the output should directly passed back to the planner.
-    #True if it should be stored in datapipe
-    output_type: bool = False
-    #
-    file_name: str = 'sleep.csv'
-    device_name: str = 'oura'
-    local_dir: str = 'data/affect'
-    columns_to_keep: List[str] = ['date', 'total', 'awake', 'light', 'rem', 'deep',
-                                  'onset_latency', 'midpoint_time',
-                                  'efficiency', 'hr_average',
-                                  'hr_lowest', 'rmssd', 'breath_average',
-                                  'temperature_delta']
-    columns_revised: List[str] = ['date', 'total_sleep_time', 'awake_duration', 'light_sleep_duration',
-                                  'rem_sleep_duration', 'deep_sleep_duration',
-                                  'sleep_onset_latency', 'midpoint_time_of_sleep',
-                                  'sleep_efficiency', 'average_heart_rate',
-                                  'minimum_heart_rate', 'rmssd', 'average_breathing_rate',
-                                  'temperature_variation']
-    variables_in_seconds: List[str] = ['total_sleep_time', 'awake_duration', 'light_sleep_duration',
-                                       'rem_sleep_duration', 'deep_sleep_duration',
-                                       'sleep_onset_latency', 'midpoint_time_of_sleep']
-
-
-    def execute(
-        self,
-        input: str,
-    ) -> str:
-        inputs = self.parse_input(input)
-        #checking
-        user_id = inputs[0].strip()
-        full_dir = os.path.join(self.local_dir, user_id, self.device_name)
-        df = self._get_data(
-            local_dir=full_dir,
-            file_name=self.file_name,
-            start_date=inputs[1].strip(),
-            end_date=inputs[2].strip(),
-            )
-        df = df.loc[:, self.columns_to_keep]
-        df.columns = self.columns_revised
-        df_out = self._calculate_slope(df)
-        df_out = self._convert_seconds_to_minutes(df_out, self.variables_in_seconds)
-        df_out = df_out.round(2)
-        return self._dataframe_to_string_output(df_out)
->>>>>>> 46b52c3a
+        return self._dataframe_to_string_output(df_out)