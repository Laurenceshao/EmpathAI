--- conflicted
+++ resolved
@@ -1,169 +1,156 @@
-"""
-Affect - Base
-"""
-import os
-from typing import List
-
-import pandas as pd
-import requests
-from scipy.stats import linregress
-
-from tasks.task import BaseTask
-
-
-class Affect(BaseTask):
-    """
-    **Description:**
-
-        This class is the base affect class for common methods and analysis.
-    """
-
-    def _get_data(
-        self,
-        local_dir: str,
-        file_name: str,
-        start_date: str,
-        end_date: str = "",
-        usecols: str = None,
-    ) -> pd.DataFrame:
-        local_dir = os.path.join(os.getcwd(), local_dir)
-        if usecols is None:
-            df = pd.read_csv(os.path.join(local_dir, file_name))
-        else:
-            df = pd.read_csv(
-                os.path.join(local_dir, file_name), usecols=usecols
-            )
-            df = df[usecols]
-        # Convert the "date" column to a datetime object with the format "YYYY-MM-DD"
-        df["date"] = pd.to_datetime(df["date"], format="%Y-%m-%d")
-
-        if end_date or end_date == start_date:
-            # Filter the DataFrame to get the rows for the input dates (multiple dates)
-            selected_rows = df[
-                (
-                    df["date"]
-                    >= pd.to_datetime(start_date, format="%Y-%m-%d")
-                )
-                & (
-                    df["date"]
-                    <= pd.to_datetime(end_date, format="%Y-%m-%d")
-                )
-            ]
-        else:
-            # Filter the DataFrame to get the rows for the input date (single dates)
-            selected_rows = df[
-                (
-                    df["date"]
-                    == pd.to_datetime(start_date, format="%Y-%m-%d")
-                )
-            ]
-
-        # Check if the input date exists in the DataFrame
-        if selected_rows.empty:
-            return f"No data found between the date {start_date} and {end_date}."
-        else:
-            return selected_rows
-
-    def _download_data(
-        self,
-        local_dir: str = "data/affect",
-        download_url: str = "https://www.example.com",
-        file_name: str = "sleep.csv",
-    ) -> str:
-        local_dir = os.path.join(os.getcwd(), local_dir)
-        # Create new directory if it is not there
-        if not os.path.isdir(local_dir):
-            os.makedirs(local_dir)
-
-        # Get the data from the provided link
-        response = requests.get(download_url, timeout=120)
-        if response.status_code == 200:
-            with open(
-                os.path.join(local_dir, file_name), "wb"
-            ) as file:
-                file.write(response.content)
-            return f"Downloaded {file_name} to {local_dir}."
-        else:
-            return (
-                f"Failed to download {file_name} from {download_url}."
-            )
-
-    def _convert_seconds_to_minutes(
-        self, df: pd.DataFrame, column_names: List[str]
-    ) -> pd.DataFrame:
-        for column_name in column_names:
-            if column_name in df.columns:
-                df[column_name] = df[column_name] / 60
-        return df
-
-<<<<<<< HEAD
-
-    def _dataframe_to_string_output(
-            self,
-            df: pd.DataFrame
-    ) -> str:
-
-        data_dict = df.to_dict(orient='records')[0]
-
-        # Create a formatted string for each column and its corresponding value
-        formatted_values = [f"{col} = {val}" for col, val in data_dict.items()]
-=======
-    def _dataframe_to_string_output(self, df: pd.DataFrame) -> str:
-        # Create a formatted string for each column and its corresponding value
-        formatted_values = [
-            f"{col} = {val}" for col, val in df.items()
-        ]
->>>>>>> 5a118c17
-
-        # Join the formatted values into a single string using a comma and space
-        result_string = ", ".join(formatted_values)
-
-        return result_string
-
-    def _string_output_to_dataframe(
-        self, input_string: str
-    ) -> pd.DataFrame:
-        # Split the input string into individual column-value pairs
-        column_value_pairs = [
-            pair.strip() for pair in input_string.split(",")
-        ]
-        # Create a dictionary to store column-value pairs
-        data_dict = {}
-        # Iterate through the pairs and extract column and value
-        for pair in column_value_pairs:
-            print("pair", pair)
-            # Split each pair into column and value
-            column, value = pair.split("=")
-            # Strip any leading or trailing whitespaces
-            column = column.strip()
-            value = value.strip()
-            # Add the column-value pair to the dictionary
-            data_dict[column] = [value]
-        # Create a DataFrame from the dictionary
-        result_df = pd.DataFrame(data_dict)
-
-        # Convert the dtype of columns to the desired type (e.g., int64)
-        return result_df.astype({'col1': 'int64', 'col2': 'int64'})
-
-    def _calculate_slope(self, df: pd.DataFrame) -> pd.DataFrame:
-        # Create a new DataFrame to store the slopes
-        df_out = pd.DataFrame()
-        # Iterate over columns
-        columns_list = [
-            col for col in df.columns if "date" not in col.lower()
-        ]
-        for column in columns_list:
-            # Get the x values (dates) and y values (column values)
-            # Convert date to numeric days
-            x = pd.to_numeric(
-                (df["date"] - df["date"].min())
-                / pd.to_timedelta(1, unit="D")
-            )
-            y = df[column]
-            # Calculate linear regression parameters
-            slope, intercept, r_value, p_value, std_err = linregress(
-                x, y
-            )
-            # Add the slope to the result DataFrame
-            df_out[column] = [slope]
-        return df_out
+"""
+Affect - Base
+"""
+import os
+from typing import List
+
+import pandas as pd
+import requests
+from scipy.stats import linregress
+
+from tasks.task import BaseTask
+
+
+class Affect(BaseTask):
+    """
+    **Description:**
+
+        This class is the base affect class for common methods and analysis.
+    """
+
+    def _get_data(
+        self,
+        local_dir: str,
+        file_name: str,
+        start_date: str,
+        end_date: str = "",
+        usecols: str = None,
+    ) -> pd.DataFrame:
+        local_dir = os.path.join(os.getcwd(), local_dir)
+        if usecols is None:
+            df = pd.read_csv(os.path.join(local_dir, file_name))
+        else:
+            df = pd.read_csv(
+                os.path.join(local_dir, file_name), usecols=usecols
+            )
+            df = df[usecols]
+        # Convert the "date" column to a datetime object with the format "YYYY-MM-DD"
+        df["date"] = pd.to_datetime(df["date"], format="%Y-%m-%d")
+
+        if end_date or end_date == start_date:
+            # Filter the DataFrame to get the rows for the input dates (multiple dates)
+            selected_rows = df[
+                (
+                    df["date"]
+                    >= pd.to_datetime(start_date, format="%Y-%m-%d")
+                )
+                & (
+                    df["date"]
+                    <= pd.to_datetime(end_date, format="%Y-%m-%d")
+                )
+            ]
+        else:
+            # Filter the DataFrame to get the rows for the input date (single dates)
+            selected_rows = df[
+                (
+                    df["date"]
+                    == pd.to_datetime(start_date, format="%Y-%m-%d")
+                )
+            ]
+
+        # Check if the input date exists in the DataFrame
+        if selected_rows.empty:
+            return f"No data found between the date {start_date} and {end_date}."
+        else:
+            return selected_rows
+
+    def _download_data(
+        self,
+        local_dir: str = "data/affect",
+        download_url: str = "https://www.example.com",
+        file_name: str = "sleep.csv",
+    ) -> str:
+        local_dir = os.path.join(os.getcwd(), local_dir)
+        # Create new directory if it is not there
+        if not os.path.isdir(local_dir):
+            os.makedirs(local_dir)
+
+        # Get the data from the provided link
+        response = requests.get(download_url, timeout=120)
+        if response.status_code == 200:
+            with open(
+                os.path.join(local_dir, file_name), "wb"
+            ) as file:
+                file.write(response.content)
+            return f"Downloaded {file_name} to {local_dir}."
+        else:
+            return (
+                f"Failed to download {file_name} from {download_url}."
+            )
+
+    def _convert_seconds_to_minutes(
+        self, df: pd.DataFrame, column_names: List[str]
+    ) -> pd.DataFrame:
+        for column_name in column_names:
+            if column_name in df.columns:
+                df[column_name] = df[column_name] / 60
+        return df
+
+    def _dataframe_to_string_output(self, df: pd.DataFrame) -> str:
+        # Create a formatted string for each column and its corresponding value
+        formatted_values = [
+            f"{col} = {val}" for col, val in df.items()
+        ]
+
+        # Join the formatted values into a single string using a comma and space
+        result_string = ", ".join(formatted_values)
+
+        return result_string
+
+    def _string_output_to_dataframe(
+        self, input_string: str
+    ) -> pd.DataFrame:
+        # Split the input string into individual column-value pairs
+        column_value_pairs = [
+            pair.strip() for pair in input_string.split(",")
+        ]
+        # Create a dictionary to store column-value pairs
+        data_dict = {}
+        # Iterate through the pairs and extract column and value
+        for pair in column_value_pairs:
+            print("pair", pair)
+            # Split each pair into column and value
+            column, value = pair.split("=")
+            # Strip any leading or trailing whitespaces
+            column = column.strip()
+            value = value.strip()
+            # Add the column-value pair to the dictionary
+            data_dict[column] = [value]
+        # Create a DataFrame from the dictionary
+        result_df = pd.DataFrame(data_dict)
+
+        # Convert the dtype of columns to the desired type (e.g., int64)
+        return result_df.astype({"col1": "int64", "col2": "int64"})
+
+    def _calculate_slope(self, df: pd.DataFrame) -> pd.DataFrame:
+        # Create a new DataFrame to store the slopes
+        df_out = pd.DataFrame()
+        # Iterate over columns
+        columns_list = [
+            col for col in df.columns if "date" not in col.lower()
+        ]
+        for column in columns_list:
+            # Get the x values (dates) and y values (column values)
+            # Convert date to numeric days
+            x = pd.to_numeric(
+                (df["date"] - df["date"].min())
+                / pd.to_timedelta(1, unit="D")
+            )
+            y = df[column]
+            # Calculate linear regression parameters
+            slope, intercept, r_value, p_value, std_err = linregress(
+                x, y
+            )
+            # Add the slope to the result DataFrame
+            df_out[column] = [slope]
+        return df_out