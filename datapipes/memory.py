--- conflicted
+++ resolved
@@ -3,10 +3,9 @@
 from datapipes.datapipe import DataPipe
 import uuid
 
+
 class Memory(DataPipe):
-
-<<<<<<< HEAD
-    data: Optional[Dict[str, Dict]] = []
+    data: Optional[Dict[str, Dict]] = {}
 
     def store(self, data) -> str:
         """
@@ -30,7 +29,8 @@
                 react = ReAct(llm=OpenAI())
 
         """
-        key = uuid.uuid4()
+
+        key = str(uuid.uuid4())
         self.data[key] = data
         return key
 
@@ -64,19 +64,4 @@
                 f"The data with the key {key} does not exist."
             )
         return self.data[key]
-=======
-  data: Optional[Dict[str, Dict]] = {}
-
-  def store(self, data) -> str:
-    key = str(uuid.uuid4())
-    self.data[key] = data
-    return key
-  
-  def retrieve(self, key) -> Any:
-    if key not in self.data:
-      raise ValueError(
-        f"The data with the key {key} does not exist."
-      )
-    return self.data[key]
->>>>>>> 36ed68ae
     