--- conflicted
+++ resolved
@@ -27,21 +27,6 @@
     extras_require={
         "all": [
             # all requirements
-<<<<<<< HEAD
-            'anthropic',
-            'aiohttp',
-            'google-search-results',
-            'playwright',
-            'beautifulsoup4',
-            'lxml',
-            'tiktoken',
-            'openai~=1.2',
-            'pandas',
-            'scipy',
-            'serpapi',
-            'pytest',
-            'pytest-mock'
-=======
             "anthropic",
             "aiohttp",
             "google-search-results",
@@ -50,7 +35,8 @@
             "lxml",
             "tiktoken",
             "openai~=1.2",
->>>>>>> 5a118c17
+            "pandas",
+            "scipy",
         ],
         "minimum": [
             # minimum requirements for running the codes
@@ -68,6 +54,9 @@
             "sphinxcontrib-video",
             "sphinxcontrib.youtube",
             "pydata_sphinx_theme",
+            "pytest",
+            "pytest-mock",
+            "pytest-asyncio",
         ],
     },
     classifiers=[
