<<<<<<< HEAD
from src.CHA import CHA
from src.tasks.playwright.utils import create_sync_playwright_browser
=======
from CHA import CHA
>>>>>>> 237c38cf

available_tasks = ["serpapi", "extract_text", "ask_user"]
chat_history = []

while True:
    user_query = input("Ask your question: ")
    cha = CHA()
    response = cha.run(
        user_query,
        chat_history=chat_history,
        available_tasks=available_tasks,
        use_history=True,
    )
    print("CHA: ", response)

    chat_history.append((user_query, response))<|MERGE_RESOLUTION|>--- conflicted
+++ resolved
@@ -1,9 +1,4 @@
-<<<<<<< HEAD
 from src.CHA import CHA
-from src.tasks.playwright.utils import create_sync_playwright_browser
-=======
-from CHA import CHA
->>>>>>> 237c38cf
 
 available_tasks = ["serpapi", "extract_text", "ask_user"]
 chat_history = []
